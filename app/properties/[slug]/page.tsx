import { notFound } from 'next/navigation';
import PropertyDetailClient from './PropertyDetailClient';
import { getPropertyBySlug, properties } from '@/lib/properties';

interface PropertyDetailProps {
  params: Promise<{ slug: string }>;
<<<<<<< HEAD
}
=======
 }
>>>>>>> 712ae315

export default async function PropertyDetail({ params }: PropertyDetailProps) {
  const { slug } = await params;
  const property = getPropertyBySlug(slug);
  if (!property) return notFound();
  return <PropertyDetailClient property={property} />;
}

export function generateStaticParams() {
  return properties.map(({ slug }) => ({ slug }));
}<|MERGE_RESOLUTION|>--- conflicted
+++ resolved
@@ -4,11 +4,7 @@
 
 interface PropertyDetailProps {
   params: Promise<{ slug: string }>;
-<<<<<<< HEAD
 }
-=======
- }
->>>>>>> 712ae315
 
 export default async function PropertyDetail({ params }: PropertyDetailProps) {
   const { slug } = await params;
